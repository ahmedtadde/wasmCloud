--- conflicted
+++ resolved
@@ -102,16 +102,6 @@
             test-deploy: wadm.yaml
             wasm-bin: "http_hello_world_s.wasm"
 
-<<<<<<< HEAD
-          - folder: "sqldb-postgres-query"
-            tag-prefix: "component-sqldb-postgres-query-tinygo-v"
-            lang: "tinygo"
-            lang-version: "1.23"
-            test-deploy: local.wadm.yaml
-            wasm-bin: "sqldb_postgres_query_s.wasm"
-
-=======
->>>>>>> 18c9ff0b
           # Rust example components
           - folder: "blobby"
             tag-prefix: "component-blobby-v"
