name: wasmcloud

on:
  pull_request:
  merge_group:
  workflow_dispatch:
    inputs:
      crate:
        type: choice
        description: crate to smart-release
        options:
          - wascap
          - wash
          - wasmcloud
          - wasmcloud-component
          - wasmcloud-control-interface
          - wasmcloud-core
          - wasmcloud-host
          - wasmcloud-provider-sdk
          - wasmcloud-runtime
          - wasmcloud-secrets-client
          - wasmcloud-secrets-types
          - wasmcloud-test-util
          - wasmcloud-tracing
      do-release:
        type: boolean
        description: Leave unchecked to create a pull request with changes for verification, then check to create a release directly with changes
      additional-args:
        type: string
        description: Advanced; Additional arguments to pass to `smart-release`
  push:
    branches:
      - main
    tags:
<<<<<<< HEAD
      - "component-v[0-9].[0-9]+.[0-9]+"
      - "component-v[0-9].[0-9]+.[0-9]+-*"
      - "control-interface-v[0-9].[0-9]+.[0-9]+"
      - "control-interface-v[0-9].[0-9]+.[0-9]+-*"
      - "core-v[0-9].[0-9]+.[0-9]+"
      - "core-v[0-9].[0-9]+.[0-9]+-*"
      - "host-sys-v[0-9].[0-9]+.[0-9]+"
      - "host-sys-v[0-9].[0-9]+.[0-9]+-*"
      - "host-v[0-9].[0-9]+.[0-9]+"
      - "host-v[0-9].[0-9]+.[0-9]+-*"
      - "opentelemetry-nats-v[0-9].[0-9]+.[0-9]+"
      - "opentelemetry-nats-v[0-9].[0-9]+.[0-9]+-*"
      - "provider-archive-v[0-9].[0-9]+.[0-9]+"
      - "provider-archive-v[0-9].[0-9]+.[0-9]+-*"
      - "provider-blobstore-azure-v[0-9].[0-9]+.[0-9]+"
      - "provider-blobstore-azure-v[0-9].[0-9]+.[0-9]+-*"
      - "provider-blobstore-fs-v[0-9].[0-9]+.[0-9]+"
      - "provider-blobstore-fs-v[0-9].[0-9]+.[0-9]+-*"
      - "provider-blobstore-s3-v[0-9].[0-9]+.[0-9]+"
      - "provider-blobstore-s3-v[0-9].[0-9]+.[0-9]+-*"
      - "provider-http-client-v[0-9].[0-9]+.[0-9]+"
      - "provider-http-client-v[0-9].[0-9]+.[0-9]+-*"
      - "provider-http-server-v[0-9].[0-9]+.[0-9]+"
      - "provider-http-server-v[0-9].[0-9]+.[0-9]+-*"
      - "provider-keyvalue-nats-v[0-9].[0-9]+.[0-9]+"
      - "provider-keyvalue-nats-v[0-9].[0-9]+.[0-9]+-*"
      - "provider-keyvalue-redis-v[0-9].[0-9]+.[0-9]+"
      - "provider-keyvalue-redis-v[0-9].[0-9]+.[0-9]+-*"
      - "provider-keyvalue-vault-v[0-9].[0-9]+.[0-9]+"
      - "provider-keyvalue-vault-v[0-9].[0-9]+.[0-9]+-*"
      - "provider-messaging-kafka-v[0-9].[0-9]+.[0-9]+"
      - "provider-messaging-kafka-v[0-9].[0-9]+.[0-9]+-*"
      - "provider-messaging-nats-v[0-9].[0-9]+.[0-9]+"
      - "provider-messaging-nats-v[0-9].[0-9]+.[0-9]+-*"
      - "provider-sdk-v[0-9].[0-9]+.[0-9]+"
      - "provider-sdk-v[0-9].[0-9]+.[0-9]+-*"
      - "provider-sqldb-postgres-v[0-9].[0-9]+.[0-9]+"
      - "provider-sqldb-postgres-v[0-9].[0-9]+.[0-9]+-*"
      - "runtime-v[0-9].[0-9]+.[0-9]+"
      - "runtime-v[0-9].[0-9]+.[0-9]+-*"
      - "secrets-client-v[0-9].[0-9]+.[0-9]+"
      - "secrets-client-v[0-9].[0-9]+.[0-9]+-*"
      - "secrets-types-v[0-9].[0-9]+.[0-9]+"
      - "secrets-types-v[0-9].[0-9]+.[0-9]+-*"
      - "test-util-v[0-9].[0-9]+.[0-9]+"
      - "test-util-v[0-9].[0-9]+.[0-9]+-*"
      - "tracing-v[0-9].[0-9]+.[0-9]+"
      - "tracing-v[0-9].[0-9]+.[0-9]+-*"
      - "v[0-9].[0-9]+.[0-9]+"
      - "v[0-9].[0-9]+.[0-9]+-*"
      - "wascap-v[0-9].[0-9]+.[0-9]+"
      - "wascap-v[0-9].[0-9]+.[0-9]+-*"
      - "wash-cli-v[0-9].[0-9]+.[0-9]+"
      - "wash-cli-v[0-9].[0-9]+.[0-9]+-*"
=======
      - 'component-v[0-9].[0-9]+.[0-9]+'
      - 'component-v[0-9].[0-9]+.[0-9]+-*'
      - 'control-interface-v[0-9].[0-9]+.[0-9]+'
      - 'control-interface-v[0-9].[0-9]+.[0-9]+-*'
      - 'core-v[0-9].[0-9]+.[0-9]+'
      - 'core-v[0-9].[0-9]+.[0-9]+-*'
      - 'host-v[0-9].[0-9]+.[0-9]+'
      - 'host-v[0-9].[0-9]+.[0-9]+-*'
      - 'opentelemetry-nats-v[0-9].[0-9]+.[0-9]+'
      - 'opentelemetry-nats-v[0-9].[0-9]+.[0-9]+-*'
      - 'provider-archive-v[0-9].[0-9]+.[0-9]+'
      - 'provider-archive-v[0-9].[0-9]+.[0-9]+-*'
      - 'provider-blobstore-azure-v[0-9].[0-9]+.[0-9]+'
      - 'provider-blobstore-azure-v[0-9].[0-9]+.[0-9]+-*'
      - 'provider-blobstore-fs-v[0-9].[0-9]+.[0-9]+'
      - 'provider-blobstore-fs-v[0-9].[0-9]+.[0-9]+-*'
      - 'provider-blobstore-s3-v[0-9].[0-9]+.[0-9]+'
      - 'provider-blobstore-s3-v[0-9].[0-9]+.[0-9]+-*'
      - 'provider-http-client-v[0-9].[0-9]+.[0-9]+'
      - 'provider-http-client-v[0-9].[0-9]+.[0-9]+-*'
      - 'provider-http-server-v[0-9].[0-9]+.[0-9]+'
      - 'provider-http-server-v[0-9].[0-9]+.[0-9]+-*'
      - 'provider-keyvalue-nats-v[0-9].[0-9]+.[0-9]+'
      - 'provider-keyvalue-nats-v[0-9].[0-9]+.[0-9]+-*'
      - 'provider-keyvalue-redis-v[0-9].[0-9]+.[0-9]+'
      - 'provider-keyvalue-redis-v[0-9].[0-9]+.[0-9]+-*'
      - 'provider-keyvalue-vault-v[0-9].[0-9]+.[0-9]+'
      - 'provider-keyvalue-vault-v[0-9].[0-9]+.[0-9]+-*'
      - 'provider-messaging-kafka-v[0-9].[0-9]+.[0-9]+'
      - 'provider-messaging-kafka-v[0-9].[0-9]+.[0-9]+-*'
      - 'provider-messaging-nats-v[0-9].[0-9]+.[0-9]+'
      - 'provider-messaging-nats-v[0-9].[0-9]+.[0-9]+-*'
      - 'provider-sdk-v[0-9].[0-9]+.[0-9]+'
      - 'provider-sdk-v[0-9].[0-9]+.[0-9]+-*'
      - 'provider-sqldb-postgres-v[0-9].[0-9]+.[0-9]+'
      - 'provider-sqldb-postgres-v[0-9].[0-9]+.[0-9]+-*'
      - 'runtime-v[0-9].[0-9]+.[0-9]+'
      - 'runtime-v[0-9].[0-9]+.[0-9]+-*'
      - 'secrets-client-v[0-9].[0-9]+.[0-9]+'
      - 'secrets-client-v[0-9].[0-9]+.[0-9]+-*'
      - 'secrets-types-v[0-9].[0-9]+.[0-9]+'
      - 'secrets-types-v[0-9].[0-9]+.[0-9]+-*'
      - 'test-util-v[0-9].[0-9]+.[0-9]+'
      - 'test-util-v[0-9].[0-9]+.[0-9]+-*'
      - 'tracing-v[0-9].[0-9]+.[0-9]+'
      - 'tracing-v[0-9].[0-9]+.[0-9]+-*'
      - 'v[0-9].[0-9]+.[0-9]+'
      - 'v[0-9].[0-9]+.[0-9]+-*'
      - 'wascap-v[0-9].[0-9]+.[0-9]+'
      - 'wascap-v[0-9].[0-9]+.[0-9]+-*'
      - 'wash-cli-v[0-9].[0-9]+.[0-9]+'
      - 'wash-cli-v[0-9].[0-9]+.[0-9]+-*'
      - 'wash-lib-v[0-9].[0-9]+.[0-9]+'
      - 'wash-lib-v[0-9].[0-9]+.[0-9]+-*'
>>>>>>> d4646b0b

permissions:
  contents: read

concurrency:
  group: ${{ github.workflow }}-${{ github.event.pull_request.number || github.ref }}
  cancel-in-progress: true

jobs:
  meta:
    runs-on: ubuntu-latest
    outputs:
      wasmcloud_modified: ${{ steps.wasmcloud_changes.outputs.any_changed }}
      providers_modified: ${{ steps.provider_changes.outputs.any_changed }}
    steps:
      - uses: actions/checkout@11bd71901bbe5b1630ceea73d27597364c9af683
      - uses: tj-actions/changed-files@7ac5902a02bbf88c426878d792c0728b55bb97ae
        id: wasmcloud_changes
        with:
          # Consider wasmCloud changed if any Rust file other than
          # capability providers change
          files: |
            ./.github/actions/build-nix/action.yml
            ./.github/actions/install-nix/action.yml
            ./.github/workflows/wasmcloud.yml
            ./.github/workflows/oci.yml
            ./.config/nextest.toml
            nix/images/default.nix
            flake.lock
            flake.nix
            Cargo.lock
            Cargo.toml
            rust-toolchain.toml
            crates/**/*.{rs,toml,wit}
            src/**/*.{rs,toml,wit}
            tests/**/*.{rs,toml,wit}
            wit/**/*.wit
          # Somewhat naive assumption that providers will be under `crates/provider-<interface>-<vendor>`
          # as that is our naming convention for providers.
          files_ignore: |
            !crates/provider-*-*
            !crates/wash-*
      - uses: tj-actions/changed-files@7ac5902a02bbf88c426878d792c0728b55bb97ae
        id: provider_changes
        with:
          # Consider providers changed if any file in the providers change
          files: |
            ./.github/actions/build-nix/action.yml
            ./.github/actions/install-nix/action.yml
            ./.github/workflows/provider.yml
            ./.github/workflows/wasmcloud.yml
            Cargo.lock
            Cargo.toml
            crates/provider-*/*.{rs,toml,wit}
            flake.lock
            flake.nix
            rust-toolchain.toml
          files_ignore: |
            !crates/**/*.md

  build-wash-bin:
    needs: [meta]
    if: ${{ needs.meta.outputs.wasmcloud_modified == 'true' || startsWith(github.ref, 'refs/tags/wash-cli-v')  || startswith(github.ref, 'refs/tags/provider-') }}
    strategy:
      matrix:
        config:
          - target: aarch64-unknown-linux-musl
            test-bin: |
              nix profile install --fallback --inputs-from . 'nixpkgs#qemu'
              qemu-aarch64 ./result/bin/wash --version
            test-oci: docker load < ./result

          - target: aarch64-apple-darwin
            test-bin: |
              file ./result/bin/wash
            test-oci: docker load < ./result

          - target: aarch64-linux-android
            test-bin: |
              file ./result/bin/wash
            test-oci: docker load < ./result

          - target: riscv64gc-unknown-linux-gnu-fhs
            test-bin: |
              nix build --fallback -L '.#wash-riscv64gc-unknown-linux-gnu'
              nix shell --fallback --inputs-from . 'nixpkgs#qemu' -c qemu-riscv64 ./result/bin/wash --version

          - target: x86_64-apple-darwin
            test-bin: |
              file ./result/bin/wash
            test-oci: docker load < ./result

          # TODO: Build for GNU once https://github.com/rust-lang/rust/issues/92212 is resolved
          #- target: x86_64-pc-windows-gnu
          #  test-bin: |
          #    nix profile install --fallback --inputs-from . 'nixpkgs#wine64'
          #    wine64 ./result/bin/wash.exe --version
          #  test-oci: docker load < ./result

          - target: x86_64-unknown-linux-musl
            test-bin: |
              ./result/bin/wash --version
            test-oci: |
              docker load < ./result
              docker run --rm wash:$(nix eval --raw .#wash-x86_64-unknown-linux-musl-oci.imageTag) wash --version

    name: wash-${{ matrix.config.target }}
    runs-on: ubuntu-24.04
    steps:
      - uses: actions/checkout@11bd71901bbe5b1630ceea73d27597364c9af683
      - uses: ./.github/actions/install-nix
        # need to run condition inside job steps so that job will pass if all steps are skipped
        # https://docs.github.com/en/actions/using-workflows/workflow-syntax-for-github-actions#onpull_requestpull_request_targetbranchesbranches-ignore
        with:
          cachixAuthToken: "${{ secrets.CACHIX_AUTH_TOKEN }}"
      - uses: ./.github/actions/build-nix
        with:
          package: wash-${{ matrix.config.target }}
      - run: ${{ matrix.config.test-bin }}
      - uses: ./.github/actions/build-nix
        if: ${{ !endsWith(matrix.config.target, 'fhs') }}
        with:
          package: wash-${{ matrix.config.target }}-oci
      - run: ${{ matrix.config.test-oci }}
        if: ${{ !endsWith(matrix.config.target, 'fhs') }}

  build-wasmcloud-bin:
    needs: [meta]
    if: ${{ needs.meta.outputs.wasmcloud_modified == 'true' || startsWith(github.ref, 'refs/tags/v') }}
    strategy:
      matrix:
        config:
          - target: aarch64-unknown-linux-musl
            test-bin: |
              nix profile install --fallback --inputs-from . 'nixpkgs#qemu'
              qemu-aarch64 ./result/bin/wasmcloud --version
            test-oci: docker load < ./result

          - target: aarch64-apple-darwin
            test-bin: |
              file ./result/bin/wasmcloud
            test-oci: docker load < ./result

          - target: aarch64-linux-android
            test-bin: |
              file ./result/bin/wasmcloud
            test-oci: docker load < ./result

          - target: riscv64gc-unknown-linux-gnu-fhs
            test-bin: |
              nix build --fallback -L '.#wasmcloud-riscv64gc-unknown-linux-gnu'
              nix shell --fallback --inputs-from . 'nixpkgs#qemu' -c qemu-riscv64 ./result/bin/wasmcloud --version

          - target: x86_64-apple-darwin
            test-bin: |
              file ./result/bin/wasmcloud
            test-oci: docker load < ./result

          - target: x86_64-pc-windows-gnu
            test-bin: |
              nix profile install --fallback --inputs-from . 'nixpkgs#wine64'
              wine64 ./result/bin/wasmcloud.exe --version
            test-oci: docker load < ./result

          - target: x86_64-unknown-linux-musl
            test-bin: |
              ./result/bin/wasmcloud --version
            test-oci: |
              docker load < ./result
              docker run --rm wasmcloud:$(nix eval --raw .#wasmcloud-x86_64-unknown-linux-musl-oci.imageTag) wasmcloud --version

    name: wasmcloud-${{ matrix.config.target }}
    runs-on: ubuntu-24.04
    steps:
      - uses: actions/checkout@11bd71901bbe5b1630ceea73d27597364c9af683
      - uses: ./.github/actions/install-nix
        # need to run condition inside job steps so that job will pass if all steps are skipped
        # https://docs.github.com/en/actions/using-workflows/workflow-syntax-for-github-actions#onpull_requestpull_request_targetbranchesbranches-ignore
        with:
          cachixAuthToken: "${{ secrets.CACHIX_AUTH_TOKEN }}"
      - uses: ./.github/actions/build-nix
        with:
          package: wasmcloud-${{ matrix.config.target }}
      - run: ${{ matrix.config.test-bin }}
      - uses: ./.github/actions/build-nix
        if: ${{ !endsWith(matrix.config.target, 'fhs') }}
        with:
          package: wasmcloud-${{ matrix.config.target }}-oci
      - run: ${{ matrix.config.test-oci }}
        if: ${{ !endsWith(matrix.config.target, 'fhs') }}

  build-provider-bin:
    needs: [meta]
    if: ${{ needs.meta.outputs.providers_modified == 'true' || startswith(github.ref, 'refs/tags/provider-') }}
    strategy:
      matrix:
        name:
          - blobstore-azure
          - blobstore-fs
          - blobstore-s3
          - keyvalue-nats
          - keyvalue-redis
          - keyvalue-vault
          - http-client
          - http-server
          - messaging-kafka
          - messaging-nats
          - sqldb-postgres

        target:
          - aarch64-apple-darwin
          - aarch64-unknown-linux-musl
          - x86_64-apple-darwin
          - x86_64-pc-windows-gnu
          - x86_64-unknown-linux-musl

    name: ${{ matrix.name }}-provider-${{ matrix.target }}
    runs-on: ubuntu-24.04
    steps:
      - uses: actions/checkout@11bd71901bbe5b1630ceea73d27597364c9af683
      - uses: ./.github/actions/install-nix
        # need to run condition inside job steps so that job will pass if all steps are skipped
        # https://docs.github.com/en/actions/using-workflows/workflow-syntax-for-github-actions#onpull_requestpull_request_targetbranchesbranches-ignore
        with:
          cachixAuthToken: "${{ secrets.CACHIX_AUTH_TOKEN }}"
      - uses: ./.github/actions/build-nix
        with:
          package: ${{ matrix.name }}-provider-${{ matrix.target }}

  build-wash-windows:
    if: ${{ startswith(github.ref, 'refs/tags/wash-cli-v') || github.ref == 'refs/heads/main'}}
    name: wash-x86_64-pc-windows-msvc
    runs-on: windows-latest
    steps:
      - uses: actions/checkout@11bd71901bbe5b1630ceea73d27597364c9af683

      - run: rustup show
      - uses: Swatinem/rust-cache@82a92a6e8fbeee089604da2575dc567ae9ddeaab
        with:
          shared-key: windows-latest-8-cores-shared-cache
        if: ${{ !startswith(github.ref, 'refs/tags/') }}
      - run: cargo build --release -p wash-cli --bin wash
      - run: mkdir "artifact/bin"
      - run: move "target/release/wash.exe" "artifact/bin/wash.exe"

      - uses: actions/upload-artifact@65c4c4a1ddee5b72f698fdd19549f0f0fb45cf08
        with:
          name: wash-x86_64-pc-windows-msvc
          path: artifact

  build-wash-lipo:
    name: wash-universal-darwin
    needs: build-wash-bin
    runs-on: macos-15
    steps:
      - uses: actions/download-artifact@fa0a91b85d4f404e444e00e005971372dc801d16
        with:
          name: wash-aarch64-apple-darwin
          path: aarch64
      - uses: actions/download-artifact@fa0a91b85d4f404e444e00e005971372dc801d16
        with:
          name: wash-x86_64-apple-darwin
          path: x86_64

      - run: mkdir -p ./artifact/bin
      - run: lipo -create ./aarch64/bin/wash ./x86_64/bin/wash -output ./artifact/bin/wash

      - uses: actions/upload-artifact@65c4c4a1ddee5b72f698fdd19549f0f0fb45cf08
        with:
          name: wash-universal-darwin
          path: artifact

  build-wasmcloud-lipo:
    name: wasmcloud-universal-darwin
    needs: build-wasmcloud-bin
    runs-on: macos-15
    steps:
      - uses: actions/download-artifact@fa0a91b85d4f404e444e00e005971372dc801d16
        with:
          name: wasmcloud-aarch64-apple-darwin
          path: aarch64
      - uses: actions/download-artifact@fa0a91b85d4f404e444e00e005971372dc801d16
        with:
          name: wasmcloud-x86_64-apple-darwin
          path: x86_64

      - run: mkdir -p ./artifact/bin
      - run: lipo -create ./aarch64/bin/wasmcloud ./x86_64/bin/wasmcloud -output ./artifact/bin/wasmcloud

      - uses: actions/upload-artifact@65c4c4a1ddee5b72f698fdd19549f0f0fb45cf08
        with:
          name: wasmcloud-universal-darwin
          path: artifact

  test-wash-linux-aarch64:
    runs-on: ubuntu-24.04-arm
    needs: build-wash-bin
    steps:
      - uses: actions/download-artifact@fa0a91b85d4f404e444e00e005971372dc801d16
        with:
          name: wash-aarch64-unknown-linux-musl
      - run: chmod +x ./bin/wash
      - run: ./bin/wash --version

  test-wash-linux-aarch64-oci:
    runs-on: ubuntu-24.04-arm
    needs: build-wash-bin
    steps:
      - uses: actions/checkout@11bd71901bbe5b1630ceea73d27597364c9af683
      - uses: ./.github/actions/install-nix
        with:
          cachixAuthToken: "${{ secrets.CACHIX_AUTH_TOKEN }}"
      - uses: actions/download-artifact@fa0a91b85d4f404e444e00e005971372dc801d16
        with:
          name: wash-aarch64-unknown-linux-musl-oci
      - run: docker load < ./wash-aarch64-unknown-linux-musl-oci
      - run: docker run --rm wash:$(nix eval --raw .#wash-aarch64-unknown-linux-musl-oci.imageTag) wash --version

  test-wash-linux-x86_64:
    runs-on: ubuntu-24.04
    needs: build-wash-bin
    steps:
      - uses: actions/download-artifact@fa0a91b85d4f404e444e00e005971372dc801d16
        with:
          name: wash-x86_64-unknown-linux-musl
      - run: chmod +x ./bin/wash
      - run: ./bin/wash --version

  test-wash-macos-aarch64:
    runs-on: macos-15
    needs:
      - build-wash-bin
      - build-wash-lipo
    strategy:
      matrix:
        artifact:
          - wash-aarch64-apple-darwin
          - wash-universal-darwin
    steps:
      - uses: actions/download-artifact@fa0a91b85d4f404e444e00e005971372dc801d16
        with:
          name: ${{ matrix.artifact }}
      - run: chmod +x ./bin/wash
      - run: ./bin/wash --version
      - run: codesign --verify ./bin/wash

  test-wash-macos-x86_64:
    runs-on: macos-13
    needs:
      - build-wash-bin
      - build-wash-lipo
    strategy:
      matrix:
        artifact:
          - wash-x86_64-apple-darwin
          - wash-universal-darwin
    steps:
      - uses: actions/download-artifact@fa0a91b85d4f404e444e00e005971372dc801d16
        with:
          name: ${{ matrix.artifact }}
      - run: chmod +x ./bin/wash
      - run: ./bin/wash --version
      - run: codesign --verify ./bin/wash

  test-wash-windows-x86_64:
    runs-on: windows-latest
    needs: build-wash-windows
    steps:
      - uses: actions/download-artifact@fa0a91b85d4f404e444e00e005971372dc801d16
        with:
          name: wash-x86_64-pc-windows-msvc
      - run: .\bin\wash.exe --version

  test-wasmcloud-linux-aarch64:
    runs-on: ubuntu-24.04-arm
    needs: build-wasmcloud-bin
    steps:
      - uses: actions/download-artifact@fa0a91b85d4f404e444e00e005971372dc801d16
        with:
          name: wasmcloud-aarch64-unknown-linux-musl
      - run: chmod +x ./bin/wasmcloud
      - run: ./bin/wasmcloud --version

  test-wasmcloud-linux-aarch64-oci:
    runs-on: ubuntu-24.04-arm
    needs: build-wasmcloud-bin
    steps:
      - uses: actions/checkout@11bd71901bbe5b1630ceea73d27597364c9af683
      - uses: ./.github/actions/install-nix
        with:
          cachixAuthToken: "${{ secrets.CACHIX_AUTH_TOKEN }}"
      - uses: actions/download-artifact@fa0a91b85d4f404e444e00e005971372dc801d16
        with:
          name: wasmcloud-aarch64-unknown-linux-musl-oci
      - run: docker load < ./wasmcloud-aarch64-unknown-linux-musl-oci
      - run: docker run --rm wasmcloud:$(nix eval --raw .#wasmcloud-aarch64-unknown-linux-musl-oci.imageTag) wasmcloud --version

  test-wasmcloud-linux-x86_64:
    runs-on: ubuntu-24.04
    needs: build-wasmcloud-bin
    steps:
      - uses: actions/download-artifact@fa0a91b85d4f404e444e00e005971372dc801d16
        with:
          name: wasmcloud-x86_64-unknown-linux-musl
      - run: chmod +x ./bin/wasmcloud
      - run: ./bin/wasmcloud --version

  test-wasmcloud-macos-aarch64:
    runs-on: macos-15
    needs:
      - build-wasmcloud-bin
      - build-wasmcloud-lipo
    strategy:
      matrix:
        artifact:
          - wasmcloud-aarch64-apple-darwin
          - wasmcloud-universal-darwin
    steps:
      - uses: actions/download-artifact@fa0a91b85d4f404e444e00e005971372dc801d16
        with:
          name: ${{ matrix.artifact }}
      - run: chmod +x ./bin/wasmcloud
      - run: ./bin/wasmcloud --version
      - run: codesign --verify ./bin/wasmcloud

  test-wasmcloud-macos-x86_64:
    runs-on: macos-13
    needs:
      - build-wasmcloud-bin
      - build-wasmcloud-lipo
    strategy:
      matrix:
        artifact:
          - wasmcloud-x86_64-apple-darwin
          - wasmcloud-universal-darwin
    steps:
      - uses: actions/download-artifact@fa0a91b85d4f404e444e00e005971372dc801d16
        with:
          name: ${{ matrix.artifact }}
      - run: chmod +x ./bin/wasmcloud
      - run: ./bin/wasmcloud --version
      - run: codesign --verify ./bin/wasmcloud

  test-wasmcloud-windows-x86_64:
    runs-on: windows-latest
    needs: build-wasmcloud-bin
    steps:
      - uses: actions/download-artifact@fa0a91b85d4f404e444e00e005971372dc801d16
        with:
          name: wasmcloud-x86_64-pc-windows-gnu
      - run: .\bin\wasmcloud.exe --version

  cargo-nextest:
    needs: [meta]
    if: ${{ needs.meta.outputs.wasmcloud_modified == 'true' || needs.meta.outputs.providers_modified == 'true' || startsWith(github.ref, 'refs/tags/') }}

    name: cargo nextest
    runs-on: ubuntu-latest-8-cores
    steps:
      - uses: actions/checkout@11bd71901bbe5b1630ceea73d27597364c9af683
      - uses: ./.github/actions/install-nix
        with:
          cachixAuthToken: "${{ secrets.CACHIX_AUTH_TOKEN }}"
      - uses: actions/cache/restore@36f1e144e1c8edb0a652766b484448563d8baf46
        with:
          path: ${{ runner.temp }}/nix-store
          key: wasmcloud-cargo-doc-${{ github.sha }}
          restore-keys: |
            wasmcloud-cargo-doc-
            wasmcloud-x86_64_unknown-linux-musl-${{ github.sha }}
            wasmcloud-x86_64_unknown-linux-musl-
            wash-x86_64_unknown-linux-musl-
            wasmcloud-
            wash-
      - run: nix copy --no-check-sigs --all --from "file://${{ runner.temp }}/nix-store"
        continue-on-error: true
      - run: rm -rf "${{ runner.temp }}/nix-store"
      - run: nix build --fallback -L .#checks.x86_64-linux.nextest

  cargo:
    needs: [meta]
    if: ${{ needs.meta.outputs.wasmcloud_modified == 'true' || needs.meta.outputs.providers_modified == 'true' || startsWith(github.ref, 'refs/tags/') }}
    strategy:
      matrix:
        check:
          - audit
          - fmt
          - clippy
          - doctest

    name: cargo ${{ matrix.check }}
    runs-on: ubuntu-24.04
    steps:
      - uses: actions/checkout@11bd71901bbe5b1630ceea73d27597364c9af683
      - uses: ./.github/actions/install-nix
        with:
          cachixAuthToken: "${{ secrets.CACHIX_AUTH_TOKEN }}"
      - uses: actions/cache/restore@36f1e144e1c8edb0a652766b484448563d8baf46
        with:
          path: ${{ runner.temp }}/nix-store
          key: wasmcloud-cargo-doc-${{ github.sha }}
          restore-keys: |
            wasmcloud-cargo-doc-
            wasmcloud-x86_64_unknown-linux-musl-${{ github.sha }}
            wasmcloud-x86_64_unknown-linux-musl-
            wash-x86_64_unknown-linux-musl-
            wasmcloud-
            wash-
      - run: nix copy --no-check-sigs --all --from "file://${{ runner.temp }}/nix-store"
        continue-on-error: true
      - run: rm -rf "${{ runner.temp }}/nix-store"
      - run: nix build --fallback -L .#checks.x86_64-linux.${{ matrix.check }}

  build-doc:
    needs: [meta]
    if: ${{ needs.meta.outputs.wasmcloud_modified == 'true' || startsWith(github.ref, 'refs/tags/') }}
    runs-on: ubuntu-24.04
    steps:
      - uses: actions/checkout@11bd71901bbe5b1630ceea73d27597364c9af683
      - uses: ./.github/actions/install-nix
        with:
          cachixAuthToken: "${{ secrets.CACHIX_AUTH_TOKEN }}"
      - uses: actions/cache@36f1e144e1c8edb0a652766b484448563d8baf46
        id: cache
        with:
          path: ${{ runner.temp }}/nix-store
          key: wasmcloud-cargo-doc-${{ github.sha }}
          restore-keys: |
            wasmcloud-cargo-doc-
            wasmcloud-x86_64_unknown-linux-musl-${{ github.sha }}
            wasmcloud-x86_64_unknown-linux-musl-
            wash-x86_64_unknown-linux-musl-
            wasmcloud-
            wash-
      - run: nix copy --no-check-sigs --all --from "file://${{ runner.temp }}/nix-store"
        continue-on-error: true
      - run: rm -rf "${{ runner.temp }}/nix-store"
      - run: nix build --fallback -L .#checks.x86_64-linux.doc
      - run: cp --no-preserve=mode -R ./result/share/doc ./doc
      - run: rm -f doc/.lock
      - name: Create `.nojekyll`
        run: touch doc/.nojekyll
      - name: Write `index.html`
        run: |
          cat <<EOF > doc/index.html
            <!DOCTYPE html>
            <meta charset="utf-8">
            <title>Redirecting to wasmcloud_host/index.html</title>
            <meta http-equiv="refresh" content="0; URL=wasmcloud_host/index.html">
            <link rel="canonical" href="https://${{ github.repository_owner }}.github.io/wasmCloud/wasmcloud_host/index.html">
          EOF
      - uses: actions/upload-pages-artifact@56afc609e74202658d3ffba0e8f6dda462b719fa
        with:
          path: doc
      - run: nix copy --to "file://${{ runner.temp }}/nix-store" .#checks.x86_64-linux.doc
        if: steps.cache.outputs.cache-hit != 'true'

  providers:
    if: ${{ needs.meta.outputs.providers_modified == 'true' || startswith(github.ref, 'refs/tags/provider-') }}
    strategy:
      matrix:
        include:
          - name: blobstore-azure
            subject: BLOBSTORE_AZURE_SUBJECT
            embed_wit: true

          - name: blobstore-fs
            subject: BLOBSTORE_FS_SUBJECT
            embed_wit: true

          - name: blobstore-s3
            subject: BLOBSTORE_S3_SUBJECT
            embed_wit: true

          - name: keyvalue-nats
            subject: KEYVALUE_NATS_SUBJECT
            embed_wit: true

          - name: keyvalue-redis
            subject: KEYVALUE_REDIS_SUBJECT
            embed_wit: true

          - name: keyvalue-vault
            subject: KEYVALUE_VAULT_SUBJECT
            embed_wit: true

          - name: http-client
            subject: HTTP_CLIENT_SUBJECT
            embed_wit: false

          - name: http-server
            subject: HTTP_SERVER_SUBJECT
            embed_wit: false

          - name: messaging-kafka
            subject: MESSAGING_KAFKA_SUBJECT
            embed_wit: true

          - name: messaging-nats
            subject: MESSAGING_NATS_SUBJECT
            embed_wit: true

          - name: sqldb-postgres
            subject: SQLDB_POSTGRES_SUBJECT
            embed_wit: true

    needs:
      - meta
      - build-wash-bin
      - build-provider-bin
      - test-wash-linux-x86_64
    permissions:
      contents: read
      packages: write
    uses: ./.github/workflows/provider.yml
    with:
      name: ${{ matrix.name }}
      embed_wit: ${{ matrix.embed_wit }}
    secrets:
      issuer: ${{ secrets.WASMCLOUD_ACCOUNT_OFFICIAL }}
      subject: ${{ secrets[matrix.subject] }}
      azurecr_username: ${{ secrets.AZURECR_PUSH_USER }}
      azurecr_password: ${{ secrets.AZURECR_PUSH_PASSWORD }}

  deploy-doc:
    runs-on: ubuntu-24.04
    needs: build-doc
    permissions:
      contents: read
      pages: write
      id-token: write
    environment:
      name: github-pages
      url: ${{ steps.deployment.outputs.page_url }}
    if: github.ref == 'refs/heads/main'
    steps:
      - uses: actions/deploy-pages@d6db90164ac5ed86f2b6aed7e0febac5b3c0c03e
        id: deployment

  oci-wash:
    needs:
      - build-wash-bin
      - test-wash-linux-aarch64
      - test-wash-linux-aarch64-oci
      - test-wash-linux-x86_64
    uses: ./.github/workflows/oci.yml
    permissions:
      contents: read
      packages: write
    with:
      bin: wash
      prefix: wash-cli-
    secrets:
      CACHIX_AUTH_TOKEN: ${{ secrets.CACHIX_AUTH_TOKEN }}
      AZURECR_PUSH_URL: ${{ secrets.AZURECR_PUSH_URL }}
      AZURECR_PUSH_USER: ${{ secrets.AZURECR_PUSH_USER }}
      AZURECR_PUSH_PASSWORD: ${{ secrets.AZURECR_PUSH_PASSWORD }}
      DOCKERHUB_PUSH_USER: ${{ secrets.DOCKERHUB_PUSH_USER }}
      DOCKERHUB_PUSH_PASSWORD: ${{ secrets.DOCKERHUB_PUSH_PASSWORD }}
  oci-wasmcloud:
    needs:
      - build-wasmcloud-bin
      - test-wasmcloud-linux-aarch64
      - test-wasmcloud-linux-aarch64-oci
      - test-wasmcloud-linux-x86_64
    uses: ./.github/workflows/oci.yml
    permissions:
      contents: read
      packages: write
    with:
      bin: wasmcloud
      prefix: ""
    secrets:
      CACHIX_AUTH_TOKEN: ${{ secrets.CACHIX_AUTH_TOKEN }}
      AZURECR_PUSH_URL: ${{ secrets.AZURECR_PUSH_URL }}
      AZURECR_PUSH_USER: ${{ secrets.AZURECR_PUSH_USER }}
      AZURECR_PUSH_PASSWORD: ${{ secrets.AZURECR_PUSH_PASSWORD }}
      DOCKERHUB_PUSH_USER: ${{ secrets.DOCKERHUB_PUSH_USER }}
      DOCKERHUB_PUSH_PASSWORD: ${{ secrets.DOCKERHUB_PUSH_PASSWORD }}

  release-wasmcloud:
    if: startsWith(github.ref, 'refs/tags/v')
    needs:
      - build-doc
      - build-wasmcloud-bin
      - build-wasmcloud-lipo
      - cargo
      - cargo-nextest
      - oci-wasmcloud
      - test-wasmcloud-linux-aarch64
      - test-wasmcloud-linux-aarch64-oci
      - test-wasmcloud-linux-x86_64
      - test-wasmcloud-macos-aarch64
      - test-wasmcloud-macos-x86_64
      - test-wasmcloud-windows-x86_64
    runs-on: ubuntu-24.04
    permissions:
      contents: write
    steps:
      - uses: actions/checkout@11bd71901bbe5b1630ceea73d27597364c9af683
      - uses: actions/download-artifact@fa0a91b85d4f404e444e00e005971372dc801d16
        with:
          path: artifacts
          pattern: wasmcloud-*
      - run: |
          for dir in ./artifacts/wasmcloud-*; do
            target=${dir#./artifacts/wasmcloud-}
            for bin_path in $(find ${dir}/bin -type f); do
              chmod +x ${bin_path}
              bin=$(basename ${bin_path})
              case "$bin" in
                *.exe)
                  bin="${bin%.exe}"
                  mkdir -p ./${bin}
                  mv ${bin_path} ./${bin}/${bin}-${target}.exe
                ;;
                *)
                  mkdir -p ./${bin}
                  mv ${bin_path} ./${bin}/${bin}-${target%-fhs}
                ;;
              esac
            done
          done

      - uses: softprops/action-gh-release@01570a1f39cb168c169c802c3bceb9e93fb10974
        with:
          draft: true
          prerelease: true
          generate_release_notes: true
          files: ./wasmcloud/*

  release-wash-cli:
    if: startsWith(github.ref, 'refs/tags/wash-cli-v')
    needs:
      - build-doc
      - build-wash-bin
      - build-wash-lipo
      - cargo
      - cargo-nextest
      - oci-wash
      - test-wash-linux-aarch64
      - test-wash-linux-aarch64-oci
      - test-wash-linux-x86_64
      - test-wash-macos-aarch64
      - test-wash-macos-x86_64
      - test-wash-windows-x86_64
    runs-on: ubuntu-24.04
    permissions:
      contents: write
    steps:
      - uses: actions/checkout@11bd71901bbe5b1630ceea73d27597364c9af683
      - uses: actions/download-artifact@fa0a91b85d4f404e444e00e005971372dc801d16
        with:
          path: artifacts
          pattern: wash-*
      - run: |
          for dir in ./artifacts/wash-*; do
            target=${dir#./artifacts/wash-}
            for bin_path in $(find ${dir}/bin -type f); do
              chmod +x ${bin_path}
              bin=$(basename ${bin_path})
              case "$bin" in
                *.exe)
                  bin="${bin%.exe}"
                  mkdir -p ./${bin}
                  mv ${bin_path} ./${bin}/${bin}-${target}.exe
                ;;
                *)
                  mkdir -p ./${bin}
                  mv ${bin_path} ./${bin}/${bin}-${target%-fhs}
                ;;
              esac
            done
          done

      - uses: softprops/action-gh-release@01570a1f39cb168c169c802c3bceb9e93fb10974
        if: startsWith(github.ref, 'refs/tags/wash-cli-v')
        with:
          draft: true
          prerelease: true
          generate_release_notes: true
          files: ./wash/*

      - name: Extract version
        if: startsWith(github.ref, 'refs/tags/wash-cli-v')
        run: |
          VERSION=$(echo "${GITHUB_REF##*/}" | sed -e 's/wash-cli-v//')
          echo "wash_version=$VERSION" >> $GITHUB_ENV
      - name: Release homebrew
        uses: peter-evans/repository-dispatch@ff45666b9427631e3450c54a1bcbee4d9ff4d7c0
        if: startsWith(github.ref, 'refs/tags/wash-cli-v')
        with:
          token: ${{ secrets.HOMEBREW_CHOCOLATEY_DISPATCH_TOKEN }}
          repository: wasmCloud/homebrew-wasmcloud
          event-type: brew-formula-update
          client-payload: |
            {"tag_prefix": "wash-cli", "tag_version": "${{ env.wash_version }}"}
      - name: Release chocolatey
        uses: peter-evans/repository-dispatch@ff45666b9427631e3450c54a1bcbee4d9ff4d7c0
        if: startsWith(github.ref, 'refs/tags/wash-cli-v')
        with:
          token: ${{ secrets.HOMEBREW_CHOCOLATEY_DISPATCH_TOKEN }}
          repository: wasmCloud/chocolatey-wash
          event-type: choco-formula-update
          client-payload: |
            {"wash_version": "${{ env.wash_version }}"}

  nfpm:
    if: startsWith(github.ref, 'refs/tags/wash-cli-v')
    env:
      REF: ${{ github.ref }}
      PACKAGECLOUD_TOKEN: ${{ secrets.PACKAGECLOUD_API_TOKEN }}
    needs:
      - cargo
      - cargo-nextest
      - build-wash-bin
      - test-wash-linux-x86_64
    runs-on: ubuntu-24.04
    steps:
      - uses: actions/checkout@11bd71901bbe5b1630ceea73d27597364c9af683

      - uses: ./.github/actions/install-nix
        with:
          cachixAuthToken: "${{ secrets.CACHIX_AUTH_TOKEN }}"
      - name: Install NFPM
        run: nix profile install -L --inputs-from . 'nixpkgs#nfpm'

      - uses: actions/download-artifact@fa0a91b85d4f404e444e00e005971372dc801d16
        with:
          name: wash-aarch64-unknown-linux-musl
          path: ./crates/wash/aarch64
      - uses: actions/download-artifact@fa0a91b85d4f404e444e00e005971372dc801d16
        with:
          name: wash-x86_64-unknown-linux-musl
          path: ./crates/wash/x86_64
      - name: Make wash executable
        working-directory: ./crates/wash
        run: |
          chmod +x ./aarch64/bin/wash
          chmod +x ./x86_64/bin/wash

      - name: Build `deb` and `rpm`
        working-directory: ./crates/wash
        run: |
          export VERSION=$(echo $REF| cut -d- -f3 | tr -d "v")
          nfpm pkg --packager deb -f build/nfpm.amd64.yaml
          nfpm pkg --packager deb -f build/nfpm.arm64.yaml
          nfpm pkg --packager rpm -f build/nfpm.amd64.yaml
          nfpm pkg --packager rpm -f build/nfpm.arm64.yaml
      - name: Push `deb`
        working-directory: ./crates/wash
        run: |
          debs=(35 203 206 207 210 215 219 220 221 233 235 237 261 266 278 284)
          for distro_version in "${debs[@]}"; do
            curl -F "package[distro_version_id]=${distro_version}" -F "package[package_file]=@$(ls wash_*_amd64.deb)" https://$PACKAGECLOUD_TOKEN:@packagecloud.io/api/v1/repos/wasmcloud/core/packages.json;
            curl -F "package[distro_version_id]=${distro_version}" -F "package[package_file]=@$(ls wash_*_arm64.deb)" https://$PACKAGECLOUD_TOKEN:@packagecloud.io/api/v1/repos/wasmcloud/core/packages.json;
          done
      - name: Push `rpm`
        working-directory: ./crates/wash
        run: |
          rpms=(194 204 209 216 226 231 236 239 240 244 260 273 279 283 302)
          for distro_version in "${rpms[@]}"; do
            curl -F "package[distro_version_id]=${distro_version}" -F "package[package_file]=@$(ls wash-*.aarch64.rpm)" https://$PACKAGECLOUD_TOKEN:@packagecloud.io/api/v1/repos/wasmcloud/core/packages.json;
            curl -F "package[distro_version_id]=${distro_version}" -F "package[package_file]=@$(ls wash-*.x86_64.rpm)" https://$PACKAGECLOUD_TOKEN:@packagecloud.io/api/v1/repos/wasmcloud/core/packages.json;
          done

  crates:
    strategy:
      matrix:
        include:
          - crate: component
            workspace-dependencies: true

          - crate: control-interface
            workspace-dependencies: true

          - crate: core
            workspace-dependencies: true

          - crate: host
            workspace-dependencies: true

          - crate: opentelemetry-nats

          - crate: provider-archive
            workspace-dependencies: true

          - crate: provider-http-server
            workspace-dependencies: true

          - crate: provider-messaging-nats
            workspace-dependencies: true

          - crate: provider-sdk
            workspace-dependencies: true

          - crate: runtime
            workspace-dependencies: true

          - crate: test-util
            workspace-dependencies: true

          - crate: tracing
            workspace-dependencies: true

          - crate: secrets-types
            workspace-dependencies: true

          - crate: secrets-client
            workspace-dependencies: true

          - crate: wascap

          - crate: wash
            workspace-dependencies: true

    name: publish ${{ matrix.crate }} to crates.io
    needs: cargo
    runs-on: ubuntu-24.04
    steps:
      - uses: actions/checkout@11bd71901bbe5b1630ceea73d27597364c9af683

      - name: Extract tag context
        id: ctx
        run: |
          version=${GITHUB_REF_NAME#${{ matrix.crate }}-v}
          echo "version is ${version}"
          if [[ $version == *"-"* ]]; then
            echo "version ${version} is a pre-release"
            echo "prerelease=true" >> "$GITHUB_OUTPUT"
          fi

      - name: dry-run publish ${{ matrix.crate }} to crates.io
        if: ${{ !startsWith(github.ref, 'refs/tags/') }}
        continue-on-error: ${{ matrix.workspace-dependencies }} # publish may fail due to workspace crates not being published yet
        run: cargo publish --dry-run
        working-directory: ./crates/${{ matrix.crate }}

      - name: publish ${{ matrix.crate }} to crates.io
        if: startsWith(github.ref, format('refs/tags/{0}-v', matrix.crate))
        continue-on-error: ${{ github.repository_owner != 'wasmCloud' }}
        run: cargo publish --token ${{ secrets.CRATES_PUBLISH_TOKEN }}
        working-directory: ./crates/${{ matrix.crate }}

  smart-release:
    if: github.event_name == 'workflow_dispatch'
    runs-on: ubuntu-24.04
    permissions:
      contents: write
      pull-requests: write
    steps:
      - uses: actions/checkout@11bd71901bbe5b1630ceea73d27597364c9af683
        with:
          fetch-depth: 0
          fetch-tags: true
      - name: Install cmake for smart-release
        run: sudo apt update && sudo apt install cmake -y

      - run: rustup show
      - name: install smart-release
        env:
          RUSTFLAGS: ""
        # NOTE(brooksmtownsend): Installing from my fork as updating workspace dependencies is not yet supported in the mainline
        # PR to follow: https://github.com/Byron/cargo-smart-release/pull/17
        run: cargo install cargo-smart-release --git https://github.com/brooksmtownsend/cargo-smart-release --branch feat/update-workspace-dependencies

      - name: dry run release
        if: ${{ !inputs.do-release }}
        run: |
          git config --global user.email "automation@wasmcloud.com"
          git config --global user.name "wasmCloud automation"
          cargo smart-release --update-crates-index --no-publish --execute --no-changelog-preview --no-push ${{ inputs.additional-args }} ${{ inputs.crate }} --allow-dirty

      - name: Create Pull Request
        if: ${{ !inputs.do-release }}
        uses: peter-evans/create-pull-request@5e914681df9dc83aa4e4905692ca88beb2f9e91f
        with:
          branch: release-${{ inputs.crate }}
          signoff: true
          committer: wasmCloud Automation <automation@wasmcloud.com>
          title: Release ${{ inputs.crate }}
          commit-message: "release(${{ inputs.crate }}): release and update CHANGELOG"

      - name: release
        if: ${{ inputs.do-release }}
        env:
          GH_TOKEN: ${{ github.token }}
          CARGO_REGISTRY_TOKEN: ${{ secrets.CRATES_PUBLISH_TOKEN }}
        run: |
          git config --global user.email "automation@wasmcloud.com"
          git config --global user.name "wasmCloud automation"
          cargo smart-release --update-crates-index --execute --no-changelog-preview --no-changelog ${{ inputs.additional-args }} ${{ inputs.crate }}

  # This check always runs, and succeeds either if no relevant wasmCloud files were modified or jobs are successful.
  wasmcloud_successful_checks:
    needs:
      - meta
      - build-provider-bin
      - build-wash-bin
      - build-wash-lipo
      - build-wash-windows
      - build-wasmcloud-bin
      - build-wasmcloud-lipo
      - test-wash-linux-aarch64
      - test-wash-linux-x86_64
      - test-wash-macos-aarch64
      - test-wash-macos-x86_64
      - test-wash-windows-x86_64
      - test-wasmcloud-linux-aarch64
      - test-wasmcloud-linux-x86_64
      - test-wasmcloud-macos-aarch64
      - test-wasmcloud-macos-x86_64
      - test-wasmcloud-windows-x86_64
      - cargo
      - cargo-nextest
      - build-doc
      - providers
      - deploy-doc
      - oci-wash
      - oci-wasmcloud
    if: ${{ always() }}
    runs-on: ubuntu-latest
    steps:
      - name: Results
        run: |
          echo 'needs.build-provider-bin.result: ${{ needs.build-provider-bin.result }}'
          echo 'needs.build-wash-bin.result: ${{ needs.build-wash-bin.result }}'
          echo 'needs.build-wash-windows.result: ${{ needs.build-wash-windows.result }}'
          echo 'needs.build-wash-lipo.result: ${{ needs.build-wash-lipo.result }}'
          echo 'needs.build-wasmcloud-bin.result: ${{ needs.build-wasmcloud-bin.result }}'
          echo 'needs.build-wasmcloud-lipo.result: ${{ needs.build-wasmcloud-lipo.result }}'
          echo 'needs.test-wash-linux-aarch64.result: ${{ needs.test-wash-linux-aarch64.result }}'
          echo 'needs.test-wash-linux-x86_64.result: ${{ needs.test-wash-linux-x86_64.result }}'
          echo 'needs.test-wash-macos-aarch64.result: ${{ needs.test-wash-macos-aarch64.result }}'
          echo 'needs.test-wash-macos-x86_64.result: ${{ needs.test-wash-macos-x86_64.result }}'
          echo 'needs.test-wash-windows-x86_64.result: ${{ needs.test-wash-windows-x86_64.result }}'
          echo 'needs.test-wasmcloud-linux-aarch64.result: ${{ needs.test-wasmcloud-linux-aarch64.result }}'
          echo 'needs.test-wasmcloud-linux-x86_64.result: ${{ needs.test-wasmcloud-linux-x86_64.result }}'
          echo 'needs.test-wasmcloud-macos-aarch64.result: ${{ needs.test-wasmcloud-macos-aarch64.result }}'
          echo 'needs.test-wasmcloud-macos-x86_64.result: ${{ needs.test-wasmcloud-macos-x86_64.result }}'
          echo 'needs.test-wasmcloud-windows-x86_64.result: ${{ needs.test-wasmcloud-windows-x86_64.result }}'
          echo 'needs.cargo.result: ${{ needs.cargo.result }}'
          echo 'needs.cargo-nextest.result: ${{ needs.cargo-nextest.result }}'
          echo 'needs.build-doc.result: ${{ needs.build-doc.result }}'
          echo 'needs.providers.result: ${{ needs.providers.result }}'
          echo 'needs.deploy-doc.result: ${{ needs.deploy-doc.result }}'
          echo 'needs.oci-wash.result: ${{ needs.oci-wash.result }}'
          echo 'needs.oci-wasmcloud.result: ${{ needs.oci-wasmcloud.result }}'
      - name: Verify jobs
        # All jobs must succeed or be skipped.
        if: contains(needs.*.result, 'failure') || contains(needs.*.result, 'cancelled')
        run: exit 1<|MERGE_RESOLUTION|>--- conflicted
+++ resolved
@@ -32,15 +32,12 @@
     branches:
       - main
     tags:
-<<<<<<< HEAD
       - "component-v[0-9].[0-9]+.[0-9]+"
       - "component-v[0-9].[0-9]+.[0-9]+-*"
       - "control-interface-v[0-9].[0-9]+.[0-9]+"
       - "control-interface-v[0-9].[0-9]+.[0-9]+-*"
       - "core-v[0-9].[0-9]+.[0-9]+"
       - "core-v[0-9].[0-9]+.[0-9]+-*"
-      - "host-sys-v[0-9].[0-9]+.[0-9]+"
-      - "host-sys-v[0-9].[0-9]+.[0-9]+-*"
       - "host-v[0-9].[0-9]+.[0-9]+"
       - "host-v[0-9].[0-9]+.[0-9]+-*"
       - "opentelemetry-nats-v[0-9].[0-9]+.[0-9]+"
@@ -87,62 +84,8 @@
       - "wascap-v[0-9].[0-9]+.[0-9]+-*"
       - "wash-cli-v[0-9].[0-9]+.[0-9]+"
       - "wash-cli-v[0-9].[0-9]+.[0-9]+-*"
-=======
-      - 'component-v[0-9].[0-9]+.[0-9]+'
-      - 'component-v[0-9].[0-9]+.[0-9]+-*'
-      - 'control-interface-v[0-9].[0-9]+.[0-9]+'
-      - 'control-interface-v[0-9].[0-9]+.[0-9]+-*'
-      - 'core-v[0-9].[0-9]+.[0-9]+'
-      - 'core-v[0-9].[0-9]+.[0-9]+-*'
-      - 'host-v[0-9].[0-9]+.[0-9]+'
-      - 'host-v[0-9].[0-9]+.[0-9]+-*'
-      - 'opentelemetry-nats-v[0-9].[0-9]+.[0-9]+'
-      - 'opentelemetry-nats-v[0-9].[0-9]+.[0-9]+-*'
-      - 'provider-archive-v[0-9].[0-9]+.[0-9]+'
-      - 'provider-archive-v[0-9].[0-9]+.[0-9]+-*'
-      - 'provider-blobstore-azure-v[0-9].[0-9]+.[0-9]+'
-      - 'provider-blobstore-azure-v[0-9].[0-9]+.[0-9]+-*'
-      - 'provider-blobstore-fs-v[0-9].[0-9]+.[0-9]+'
-      - 'provider-blobstore-fs-v[0-9].[0-9]+.[0-9]+-*'
-      - 'provider-blobstore-s3-v[0-9].[0-9]+.[0-9]+'
-      - 'provider-blobstore-s3-v[0-9].[0-9]+.[0-9]+-*'
-      - 'provider-http-client-v[0-9].[0-9]+.[0-9]+'
-      - 'provider-http-client-v[0-9].[0-9]+.[0-9]+-*'
-      - 'provider-http-server-v[0-9].[0-9]+.[0-9]+'
-      - 'provider-http-server-v[0-9].[0-9]+.[0-9]+-*'
-      - 'provider-keyvalue-nats-v[0-9].[0-9]+.[0-9]+'
-      - 'provider-keyvalue-nats-v[0-9].[0-9]+.[0-9]+-*'
-      - 'provider-keyvalue-redis-v[0-9].[0-9]+.[0-9]+'
-      - 'provider-keyvalue-redis-v[0-9].[0-9]+.[0-9]+-*'
-      - 'provider-keyvalue-vault-v[0-9].[0-9]+.[0-9]+'
-      - 'provider-keyvalue-vault-v[0-9].[0-9]+.[0-9]+-*'
-      - 'provider-messaging-kafka-v[0-9].[0-9]+.[0-9]+'
-      - 'provider-messaging-kafka-v[0-9].[0-9]+.[0-9]+-*'
-      - 'provider-messaging-nats-v[0-9].[0-9]+.[0-9]+'
-      - 'provider-messaging-nats-v[0-9].[0-9]+.[0-9]+-*'
-      - 'provider-sdk-v[0-9].[0-9]+.[0-9]+'
-      - 'provider-sdk-v[0-9].[0-9]+.[0-9]+-*'
-      - 'provider-sqldb-postgres-v[0-9].[0-9]+.[0-9]+'
-      - 'provider-sqldb-postgres-v[0-9].[0-9]+.[0-9]+-*'
-      - 'runtime-v[0-9].[0-9]+.[0-9]+'
-      - 'runtime-v[0-9].[0-9]+.[0-9]+-*'
-      - 'secrets-client-v[0-9].[0-9]+.[0-9]+'
-      - 'secrets-client-v[0-9].[0-9]+.[0-9]+-*'
-      - 'secrets-types-v[0-9].[0-9]+.[0-9]+'
-      - 'secrets-types-v[0-9].[0-9]+.[0-9]+-*'
-      - 'test-util-v[0-9].[0-9]+.[0-9]+'
-      - 'test-util-v[0-9].[0-9]+.[0-9]+-*'
-      - 'tracing-v[0-9].[0-9]+.[0-9]+'
-      - 'tracing-v[0-9].[0-9]+.[0-9]+-*'
-      - 'v[0-9].[0-9]+.[0-9]+'
-      - 'v[0-9].[0-9]+.[0-9]+-*'
-      - 'wascap-v[0-9].[0-9]+.[0-9]+'
-      - 'wascap-v[0-9].[0-9]+.[0-9]+-*'
-      - 'wash-cli-v[0-9].[0-9]+.[0-9]+'
-      - 'wash-cli-v[0-9].[0-9]+.[0-9]+-*'
-      - 'wash-lib-v[0-9].[0-9]+.[0-9]+'
-      - 'wash-lib-v[0-9].[0-9]+.[0-9]+-*'
->>>>>>> d4646b0b
+      - "wash-lib-v[0-9].[0-9]+.[0-9]+"
+      - "wash-lib-v[0-9].[0-9]+.[0-9]+-*"
 
 permissions:
   contents: read
